Documentation
#############

Online documentation
--------------------

If you want to read documentation without building it yourself, please check the
online documentation available on `our website
<<<<<<< HEAD
<https://docs.zombofant.net/aioxmpp/0.8/>`_. It is automatically updated when
=======
<https://docs.zombofant.net/aioxmpp/0.9/>`_. It is automatically updated when
>>>>>>> b02985aa
a commit is pushed to devel. Documentation for specific aioxmpp versions is
available at `<https://docs.zombofant.net/aioxmpp/>`_.

Building the documentation
--------------------------

To build the documentation, ``aioxmpp`` and all of its components need to be
importable. This means that you need to have all ``aioxmpp`` dependencies
installed. In addition, `sphinx <http://www.sphinx-doc.org/en/stable/>`_ as well
as the alabaster theme for sphinx are required. Make sure to install sphinx for
python3!

If the executable of sphinx for python3 is not called ``sphinx-build-3`` on your
system, export the ``SPHINXBUILD`` environment variable with the name of the
executable for the makefile to use. For example, if the executable is called
``sphinx-build`` on your system, either add ``SPHINXBUILD=sphinx-build`` to the
make commandline or export it using::

  export SPHINXBUILD=sphinx-build

Once that is done, you can navigate **to the root of the repository** and build
the documentation using::

  make docs-html

The resulting documentation is available in
``docs/sphinx-data/build/html/index.html``. To build the documentation and view
it in your favourite browser immediately, use::

  make docs-view-html<|MERGE_RESOLUTION|>--- conflicted
+++ resolved
@@ -6,11 +6,7 @@
 
 If you want to read documentation without building it yourself, please check the
 online documentation available on `our website
-<<<<<<< HEAD
-<https://docs.zombofant.net/aioxmpp/0.8/>`_. It is automatically updated when
-=======
 <https://docs.zombofant.net/aioxmpp/0.9/>`_. It is automatically updated when
->>>>>>> b02985aa
 a commit is pushed to devel. Documentation for specific aioxmpp versions is
 available at `<https://docs.zombofant.net/aioxmpp/>`_.
 
